--- conflicted
+++ resolved
@@ -1,11 +1,7 @@
 #!/bin/bash
 
 CURDIR=$(cd "$(dirname "${BASH_SOURCE[0]}")" && pwd)
-<<<<<<< HEAD
-cd $CURDIR;
-=======
 cd $CURDIR
->>>>>>> 1491bebf
 
 source "./release_lib.sh"
 
@@ -17,20 +13,8 @@
 
 while [[ $1 == --* ]]
 do
-<<<<<<< HEAD
-    # Don't sign packages, don't upload, don't create tags.
-    #if [[ $1 == '--standalone' ]]; then
-    #   STANDALONE='yes'
-    #   DEBUILD_NOSIGN_OPTIONS="-us -uc"
-    #   shift
-    if [[ $1 == '--test' ]]; then
-    #   STANDALONE='yes'
-        TEST='yes'
-    #   DEBUILD_NOSIGN_OPTIONS="-us -uc"
-=======
     if [[ $1 == '--test' ]]; then
         TEST='yes'
->>>>>>> 1491bebf
         VERSION_POSTFIX+=-test
         shift
     elif [[ $1 == '--ignore-deps' ]]; then
@@ -47,53 +31,12 @@
 done
 
 if [ -z "$REVISION" ] ; then
-<<<<<<< HEAD
-#    if [[ $TEST != 'yes' ]]; then
-#        # now incrementing done in external release scripts via --version
-        get_revision_author
-#    else
-#        REVISION=99999
-#    fi
-fi
-
-# Dont use me!:
-if $FOR_TESTS; then
-    # если этот пакет собирается для тестирования, линкуем c debug версией libtcmalloc
-    CMAKE_BUILD_TYPE=Debug
-
-    # если LIBTCMALLOC выключен, собраем без профайлинга
-    if $DISABLE_LIBTCMALLOC ; then
-        # для тестирования, с valgrid - без libtcmalloc
-        LIBTCMALLOC_OPTS="-DENABLE_LIBTCMALLOC=0"
-        CMAKE_BUILD_TYPE=''
-        VERSION_POSTFIX+=-valgrind
-    else
-        # для тестирования, без valgrind - линкуем с debug версией libtcmalloc
-        LIBTCMALLOC_OPTS="-DDEBUG_LIBTCMALLOC=1"
-        VERSION_POSTFIX+=-debug
-    fi
-else
-    # если LIBTCMALLOC выключен, собраем без профайлинга
-    if $DISABLE_LIBTCMALLOC ; then
-        # релиз, с valgrid - без libtcmalloc
-        LIBTCMALLOC_OPTS="-DENABLE_LIBTCMALLOC=0"
-    else
-        # релиз, без valgrind - линкуем с debug версией libtcmalloc
-        LIBTCMALLOC_OPTS="-DDEBUG_LIBTCMALLOC=0"
-    fi
-fi
-
-
-# Если собираем с санитайзером, правим конфигурацию
-if [ -n "$SANITIZER" ] ; then
-=======
     get_revision_author
 fi
 
 # Build options
 if [ -n "$SANITIZER" ]
 then
->>>>>>> 1491bebf
     CMAKE_BUILD_TYPE=$SANITIZER
     VERSION_POSTFIX+=-${SANITIZER,,}
     # todo: нужно ли отключить libtcmalloc?
@@ -106,38 +49,18 @@
     CMAKE_BUILD_TYPE=Debug
     LIBTCMALLOC_OPTS="-DDEBUG_LIBTCMALLOC=1"
     VERSION_POSTFIX+=-$BUILD_TYPE
-<<<<<<< HEAD
 fi
 
 if [ -z "$THREAD_COUNT" ] ; then
     THREAD_COUNT=`nproc || grep -c ^processor /proc/cpuinfo`
 fi
 
-=======
-fi
-
-if [ -z "$THREAD_COUNT" ] ; then
-    THREAD_COUNT=`nproc || grep -c ^processor /proc/cpuinfo`
-fi
-
->>>>>>> 1491bebf
 CMAKE_FLAGS_ADD+=" $LIBTCMALLOC_OPTS -DCMAKE_BUILD_TYPE=$CMAKE_BUILD_TYPE"
 
 REVISION+=$VERSION_POSTFIX
 echo -e "\nCurrent revision is $REVISION"
-#export REVISION=$REVISION
 
 gen_changelog "$REVISION" "$CHDATE" "$AUTHOR" "$CHLOG"
 
 # Build (only binary packages).
-<<<<<<< HEAD
-debuild -e SSH_AUTH_SOCK -e DEB_BUILD_OPTIONS=parallel=$THREAD_COUNT -e DEB_CC -e DEB_CXX -e CMAKE_FLAGS_ADD="$CMAKE_FLAGS_ADD" -b ${DEBUILD_NOSIGN_OPTIONS} ${DEBUILD_NODEPS_OPTIONS}
-
-# nobody use it?
-#if [[ $STANDALONE != 'yes' ]]
-#then
-#   upload_debs "$REVISION"
-#fi
-=======
-debuild -e SSH_AUTH_SOCK -e DEB_BUILD_OPTIONS=parallel=$THREAD_COUNT -e DEB_CC -e DEB_CXX -e CMAKE_FLAGS_ADD="$CMAKE_FLAGS_ADD" -b ${DEBUILD_NOSIGN_OPTIONS} ${DEBUILD_NODEPS_OPTIONS}
->>>>>>> 1491bebf
+debuild -e SSH_AUTH_SOCK -e DEB_BUILD_OPTIONS=parallel=$THREAD_COUNT -e DEB_CC -e DEB_CXX -e CMAKE_FLAGS_ADD="$CMAKE_FLAGS_ADD" -b ${DEBUILD_NOSIGN_OPTIONS} ${DEBUILD_NODEPS_OPTIONS}